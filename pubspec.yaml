--- conflicted
+++ resolved
@@ -12,32 +12,11 @@
   collection: ^1.15.0
   flutter:
     sdk: flutter
-<<<<<<< HEAD
-  tuple: ^2.0.0
-=======
   http: ^0.13.2
   intl: ^0.17.0
->>>>>>> 087dbb1f
   latlong2: ^0.8.0
   meta: ^1.3.0
   positioned_tap_detector_2: ^1.0.0
-<<<<<<< HEAD
-  transparent_image: ^2.0.0
-  async: ^2.1.0
-  flutter_image: ^4.0.1
-  vector_math: ^2.0.0
-  proj4dart: ^2.0.0
-  meta: ^1.1.0
-  collection: ^1.14.0
-
-dev_dependencies:
-  pedantic: ^1.11.0
-  location: ^4.1.1
-  flutter_test:
-    sdk: flutter
-  test: ^1.9.0
-  mockito: ^5.0.8
-=======
   proj4dart: ^2.0.0
   transparent_image: ^2.0.0
   tuple: ^2.0.0
@@ -49,5 +28,4 @@
   location: ^4.1.1
   mockito: ^5.0.2
   pedantic: ^1.11.0
-  test: ^1.16.5
->>>>>>> 087dbb1f
+  test: ^1.16.5